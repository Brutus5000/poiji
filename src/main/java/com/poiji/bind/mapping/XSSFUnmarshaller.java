--- conflicted
+++ resolved
@@ -41,63 +41,6 @@
     <T> void unmarshal0(Class<T> type, Consumer<? super T> consumer, OPCPackage open)
             throws ParserConfigurationException, IOException, SAXException, OpenXML4JException {
 
-<<<<<<< HEAD
-        int findIndex;
-        //if given sheet index to use, use that
-        if (options.sheetIndex() != null && options.sheetIndex() > -1) {
-            findIndex = options.sheetIndex();
-        } else {
-            //else default
-            findIndex = 0;
-        }
-
-        int sheetIndex;
-        //if set to hignore hidden find the visiable sheet that matches the index requested
-        if (options.ignoreHiddenSheets()) {
-            Integer visiableIndex = null;
-
-            try {
-                //open work book as XML
-                XSSFReader workbookReader = new XSSFReader(open);
-                SAXParserFactory spf = SAXParserFactory.newInstance();
-                SAXParser parser = spf.newSAXParser();
-                XMLReader reader = parser.getXMLReader();
-                //read with specific reader to find sheets and their attributes to see is hidden
-                reader.setContentHandler(new WorkBookContentHandler());
-                InputSource is = new InputSource(workbookReader.getWorkbookData());
-                reader.parse(is);
-                WorkBookContentHandler wbch = (WorkBookContentHandler) reader.getContentHandler();
-
-                int sheetCount = 0;
-                //look the contents of the XML sheet
-                for (WorkBookSheet s : wbch.sheets) {
-                    //the state of the sheet, if null, not hidden, else s will equal 'hidden'
-                    if (s.state == null) {
-                        //cannot use sheet is, cos that is its id not its index, they seem to be diffent things
-                        visiableIndex = sheetCount;
-                    }
-                    sheetCount++;
-                }
-            } catch (ParserConfigurationException | SAXException | IOException e) {
-                throw new PoijiException("Problem occurred while reading workbook data", e);
-            }
-
-            if (visiableIndex != null) {
-                sheetIndex = visiableIndex;
-            } else {
-                //if no sheet found, default back
-                sheetIndex = findIndex;
-            }
-
-        } else {
-            //if dont want to ignore hidden sheets, use index given or default
-            sheetIndex = findIndex;
-        }
-
-        ReadOnlySharedStringsTable readOnlySharedStringsTable = new ReadOnlySharedStringsTable(open);
-        XSSFReader xssfReader = new XSSFReader(open);
-        StylesTable styles = xssfReader.getStylesTable();
-=======
         ReadOnlySharedStringsTable readOnlySharedStringsTable = new ReadOnlySharedStringsTable(open);
         XSSFReader workbookReader = new XSSFReader(open);
         StylesTable styles = workbookReader.getStylesTable();
@@ -110,7 +53,6 @@
 
         WorkBookContentHandler wbch = (WorkBookContentHandler) reader.getContentHandler();
         List<WorkBookSheet> sheets = wbch.getSheets();
->>>>>>> 914a58ce
 
         int requestedIndex = options.sheetIndex();
         int nonHiddenSheetIndex = 0;
@@ -119,11 +61,6 @@
         SheetIterator iter = (SheetIterator) workbookReader.getSheetsData();
         while (iter.hasNext()) {
             try (InputStream stream = iter.next()) {
-<<<<<<< HEAD
-                if (index == sheetIndex) {
-                    processSheet(styles, readOnlySharedStringsTable, type, stream, consumer);
-                    return;
-=======
                 WorkBookSheet wbs = sheets.get(sheetCounter);
                 if (wbs.getState().equals("visible")) {
                     if (nonHiddenSheetIndex == requestedIndex) {
@@ -131,7 +68,6 @@
                         return;
                     }
                     nonHiddenSheetIndex++;
->>>>>>> 914a58ce
                 }
             }
             sheetCounter++;
