--- conflicted
+++ resolved
@@ -1,4 +1,5 @@
 package com.poiji.bind.mapping;
+
 import com.poiji.annotation.ExcelCell;
 import com.poiji.annotation.ExcelCellName;
 import com.poiji.annotation.ExcelCellRange;
@@ -11,12 +12,15 @@
 import org.apache.poi.ss.util.CellAddress;
 import org.apache.poi.xssf.eventusermodel.XSSFSheetXMLHandler.SheetContentsHandler;
 import org.apache.poi.xssf.usermodel.XSSFComment;
+
 import java.lang.reflect.Field;
 import java.util.HashMap;
 import java.util.Map;
 import java.util.function.Consumer;
 import java.util.stream.Stream;
+
 import static java.lang.String.valueOf;
+
 /**
  * This class handles the processing of a .xlsx file,
  * and generates a list of instances of a given type
@@ -38,6 +42,7 @@
     private Map<String, Object> fieldInstances;
     private Map<Integer, Field> columnToField;
     private Map<Integer, Field> columnToSuperClassField;
+
     PoijiHandler(Class<T> type, PoijiOptions options, Consumer<? super T> consumer) {
         this.type = type;
         this.options = options;
@@ -49,6 +54,7 @@
         columnToField = new HashMap<>();
         columnToSuperClassField = new HashMap<>();
     }
+
     private void setFieldValue(String content, Class<? super T> subclass, int column) {
         if (subclass != Object.class) {
             if (setValue(content, subclass, column)) {
@@ -71,17 +77,14 @@
         }
         return ins;
     }
+
     private boolean setValue(String content, Class<? super T> type, int column) {
         Stream.of(type.getDeclaredFields())
                 .filter(field -> field.getAnnotation(ExcelUnknownCells.class) == null)
                 .forEach(field -> {
                     ExcelRow excelRow = field.getAnnotation(ExcelRow.class);
                     if (excelRow != null) {
-<<<<<<< HEAD
-                        Object o = casting.castValue(field.getType(), valueOf(internalRow), -1, -1, options);
-=======
                         Object o = casting.castValue(field.getType(), valueOf(internalRow), internalRow, column, options);
->>>>>>> c5f15f31
                         setFieldData(field, o, instance);
                         columnToField.put(-1, field);
                     }
@@ -124,17 +127,10 @@
         // For ExcelRow annotation
         if (columnToField.containsKey(-1)) {
             Field field = columnToField.get(-1);
-<<<<<<< HEAD
-            Object o = casting.castValue(field.getType(), valueOf(internalRow), -1, -1, options);
+            Object o = casting.castValue(field.getType(), valueOf(internalRow), internalRow, column, options);
             setFieldData(field, o, instance);
         }
-        if (columnToField.containsKey(column)) {
-=======
-            Object o = casting.castValue(field.getType(), valueOf(internalRow),internalRow, column, options);
-            setFieldData(field, o, instance);
-        }
-        if(columnToField.containsKey(column) && columnToSuperClassField.containsKey(column)) {
->>>>>>> c5f15f31
+        if (columnToField.containsKey(column) && columnToSuperClassField.containsKey(column)) {
             Field field = columnToField.get(column);
             Object ins;
             ins = getInstance(columnToSuperClassField.get(column));
@@ -146,6 +142,7 @@
         }
         return false;
     }
+
     private boolean setValue(Field field, int column, String content, Object ins) {
         ExcelCell index = field.getAnnotation(ExcelCell.class);
         if (index != null) {
@@ -173,6 +170,7 @@
         }
         return false;
     }
+
     private void setFieldData(Field field, Object o, Object instance) {
         try {
             field.setAccessible(true);
@@ -181,6 +179,7 @@
             throw new IllegalCastException("Unexpected cast type {" + o + "} of field" + field.getName());
         }
     }
+
     @Override
     public void startRow(int rowNum) {
         if (rowNum + 1 > options.skip()) {
@@ -189,18 +188,17 @@
             fieldInstances = new HashMap<>();
         }
     }
+
     @Override
     public void endRow(int rowNum) {
         if (internalRow != rowNum)
             return;
-<<<<<<< HEAD
-
-=======
->>>>>>> c5f15f31
+
         if (rowNum + 1 > options.skip()) {
             consumer.accept(instance);
         }
     }
+
     @Override
     public void cell(String cellReference, String formattedValue, XSSFComment comment) {
         CellAddress cellAddress = new CellAddress(cellReference);
@@ -223,6 +221,7 @@
         internalRow = row;
         setFieldValue(formattedValue, type, column);
     }
+
     private String getTitleNameForMap(String cellContent, int columnIndex) {
         String titleName;
         if (titlePerColumnIndex.containsValue(cellContent)
@@ -233,6 +232,7 @@
         }
         return titleName;
     }
+
     @Override
     public void headerFooter(String text, boolean isHeader, String tagName) {
         //no-op
