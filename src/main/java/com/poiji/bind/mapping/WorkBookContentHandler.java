package com.poiji.bind.mapping;

import com.poiji.option.PoijiOptions;
import org.xml.sax.Attributes;
import org.xml.sax.ContentHandler;
import org.xml.sax.Locator;

import java.util.ArrayList;
import java.util.List;

/**
<<<<<<< HEAD
 * Read the XML of an XLXS work book to find the sheets and their attributes.
 * Then work out if sheet is hidden or not.
 *
=======
>>>>>>> 914a58ce
 * @author Matthew 2018/09/01
 */
final class WorkBookContentHandler implements ContentHandler {

    private WorkBookSheet individualSheet;
    private final List<WorkBookSheet> sheets = new ArrayList<>();
    private final PoijiOptions options;

    WorkBookContentHandler(final PoijiOptions options) {
        this.options = options;
    }

    List<WorkBookSheet> getSheets() {
        return sheets;
    }

    @Override
    public void setDocumentLocator(Locator locator) {
        //empty method
    }

    @Override
<<<<<<< HEAD
    public void startDocument() throws SAXException {
        //empty method
    }

    @Override
    public void endDocument() throws SAXException {
        //empty method
    }

    @Override
    public void startPrefixMapping(String prefix, String uri) throws SAXException {
        //empty method
    }

    @Override
    public void endPrefixMapping(String prefix) throws SAXException {
        //empty method
=======
    public void startDocument() {
    }

    @Override
    public void endDocument() {
    }

    @Override
    public void startPrefixMapping(String prefix, String uri) {
    }

    @Override
    public void endPrefixMapping(String prefix) {
>>>>>>> 914a58ce
    }

    @Override
    public void startElement(String uri, String localName, String qName, Attributes atts) {

        //there are multipel elements to an excel xml layout
        //we only care about the sheet infor
        if (qName.equals("sheet")) {
            individualSheet = new WorkBookSheet();

            //loop throught all the attributes and add to the new sheet
            for (int i = 0; i < atts.getLength(); i++) {
                //examples
                //Attribute: name:Sheet3
                //Attribute: sheetId:3
                //Attribute: state:hidden
                if (atts.getQName(i).equals("name")) {
                    individualSheet.setName(atts.getValue(i));
                }
                if (atts.getQName(i).equals("sheetId")) {
<<<<<<< HEAD
                    //note the sheet id is not the same as the sheet index
                    //so we dont actually use this but nice to have
                    individualSheet.sheetId = atts.getValue(i);
                }
                if (atts.getQName(i).equals("state")) {
                    //this is how we know if its hidden or not
                    //if null, not hidden, else will be set to "hidden"
                    //there is also a very hidden but im not sure how that is indeicated
                    individualSheet.state = atts.getValue(i);
=======
                    individualSheet.setSheetId(atts.getValue(i));
                }
                if (atts.getQName(i).equals("state")) {
                    String state = atts.getValue(i);
                    if (!options.ignoreHiddenSheets()){
                        state = "visible";
                    }
                    individualSheet.setState(state);
>>>>>>> 914a58ce
                }
            }
        }
    }

    @Override
    public void endElement(String uri, String localName, String qName) {

        //onces finished reading the element, if end of sheet, add to array of work books sheets so can loop them later
        //set this sheet to null as its not needed any more
        if (qName.equals("sheet")) {
            sheets.add(individualSheet);
            individualSheet = null;
        }

    }

    @Override
<<<<<<< HEAD
    public void characters(char[] ch, int start, int length) throws SAXException {
        //empty method
    }

    @Override
    public void ignorableWhitespace(char[] ch, int start, int length) throws SAXException {
        //empty method
    }

    @Override
    public void processingInstruction(String target, String data) throws SAXException {
        //empty method
    }

    @Override
    public void skippedEntity(String name) throws SAXException {
        //empty method
=======
    public void characters(char[] ch, int start, int length) {
    }

    @Override
    public void ignorableWhitespace(char[] ch, int start, int length) {
    }

    @Override
    public void processingInstruction(String target, String data) {
    }

    @Override
    public void skippedEntity(String name) {
>>>>>>> 914a58ce
    }

}
<|MERGE_RESOLUTION|>--- conflicted
+++ resolved
@@ -1,166 +1,108 @@
-package com.poiji.bind.mapping;
-
-import com.poiji.option.PoijiOptions;
-import org.xml.sax.Attributes;
-import org.xml.sax.ContentHandler;
-import org.xml.sax.Locator;
-
-import java.util.ArrayList;
-import java.util.List;
-
-/**
-<<<<<<< HEAD
- * Read the XML of an XLXS work book to find the sheets and their attributes.
- * Then work out if sheet is hidden or not.
- *
-=======
->>>>>>> 914a58ce
- * @author Matthew 2018/09/01
- */
-final class WorkBookContentHandler implements ContentHandler {
-
-    private WorkBookSheet individualSheet;
-    private final List<WorkBookSheet> sheets = new ArrayList<>();
-    private final PoijiOptions options;
-
-    WorkBookContentHandler(final PoijiOptions options) {
-        this.options = options;
-    }
-
-    List<WorkBookSheet> getSheets() {
-        return sheets;
-    }
-
-    @Override
-    public void setDocumentLocator(Locator locator) {
-        //empty method
-    }
-
-    @Override
-<<<<<<< HEAD
-    public void startDocument() throws SAXException {
-        //empty method
-    }
-
-    @Override
-    public void endDocument() throws SAXException {
-        //empty method
-    }
-
-    @Override
-    public void startPrefixMapping(String prefix, String uri) throws SAXException {
-        //empty method
-    }
-
-    @Override
-    public void endPrefixMapping(String prefix) throws SAXException {
-        //empty method
-=======
-    public void startDocument() {
-    }
-
-    @Override
-    public void endDocument() {
-    }
-
-    @Override
-    public void startPrefixMapping(String prefix, String uri) {
-    }
-
-    @Override
-    public void endPrefixMapping(String prefix) {
->>>>>>> 914a58ce
-    }
-
-    @Override
-    public void startElement(String uri, String localName, String qName, Attributes atts) {
-
-        //there are multipel elements to an excel xml layout
-        //we only care about the sheet infor
-        if (qName.equals("sheet")) {
-            individualSheet = new WorkBookSheet();
-
-            //loop throught all the attributes and add to the new sheet
-            for (int i = 0; i < atts.getLength(); i++) {
-                //examples
-                //Attribute: name:Sheet3
-                //Attribute: sheetId:3
-                //Attribute: state:hidden
-                if (atts.getQName(i).equals("name")) {
-                    individualSheet.setName(atts.getValue(i));
-                }
-                if (atts.getQName(i).equals("sheetId")) {
-<<<<<<< HEAD
-                    //note the sheet id is not the same as the sheet index
-                    //so we dont actually use this but nice to have
-                    individualSheet.sheetId = atts.getValue(i);
-                }
-                if (atts.getQName(i).equals("state")) {
-                    //this is how we know if its hidden or not
-                    //if null, not hidden, else will be set to "hidden"
-                    //there is also a very hidden but im not sure how that is indeicated
-                    individualSheet.state = atts.getValue(i);
-=======
-                    individualSheet.setSheetId(atts.getValue(i));
-                }
-                if (atts.getQName(i).equals("state")) {
-                    String state = atts.getValue(i);
-                    if (!options.ignoreHiddenSheets()){
-                        state = "visible";
-                    }
-                    individualSheet.setState(state);
->>>>>>> 914a58ce
-                }
-            }
-        }
-    }
-
-    @Override
-    public void endElement(String uri, String localName, String qName) {
-
-        //onces finished reading the element, if end of sheet, add to array of work books sheets so can loop them later
-        //set this sheet to null as its not needed any more
-        if (qName.equals("sheet")) {
-            sheets.add(individualSheet);
-            individualSheet = null;
-        }
-
-    }
-
-    @Override
-<<<<<<< HEAD
-    public void characters(char[] ch, int start, int length) throws SAXException {
-        //empty method
-    }
-
-    @Override
-    public void ignorableWhitespace(char[] ch, int start, int length) throws SAXException {
-        //empty method
-    }
-
-    @Override
-    public void processingInstruction(String target, String data) throws SAXException {
-        //empty method
-    }
-
-    @Override
-    public void skippedEntity(String name) throws SAXException {
-        //empty method
-=======
-    public void characters(char[] ch, int start, int length) {
-    }
-
-    @Override
-    public void ignorableWhitespace(char[] ch, int start, int length) {
-    }
-
-    @Override
-    public void processingInstruction(String target, String data) {
-    }
-
-    @Override
-    public void skippedEntity(String name) {
->>>>>>> 914a58ce
-    }
-
-}
+package com.poiji.bind.mapping;
+
+import com.poiji.option.PoijiOptions;
+import org.xml.sax.Attributes;
+import org.xml.sax.ContentHandler;
+import org.xml.sax.Locator;
+
+import java.util.ArrayList;
+import java.util.List;
+
+/**
+ * @author Matthew 2018/09/01
+ */
+final class WorkBookContentHandler implements ContentHandler {
+
+    private WorkBookSheet individualSheet;
+    private final List<WorkBookSheet> sheets = new ArrayList<>();
+    private final PoijiOptions options;
+
+    WorkBookContentHandler(final PoijiOptions options) {
+        this.options = options;
+    }
+
+    List<WorkBookSheet> getSheets() {
+        return sheets;
+    }
+
+    @Override
+    public void setDocumentLocator(Locator locator) {
+        //empty method
+    }
+
+    @Override
+    public void startDocument() {
+    }
+
+    @Override
+    public void endDocument() {
+    }
+
+    @Override
+    public void startPrefixMapping(String prefix, String uri) {
+    }
+
+    @Override
+    public void endPrefixMapping(String prefix) {
+    }
+
+    @Override
+    public void startElement(String uri, String localName, String qName, Attributes atts) {
+
+        //there are multipel elements to an excel xml layout
+        //we only care about the sheet infor
+        if (qName.equals("sheet")) {
+            individualSheet = new WorkBookSheet();
+
+            //loop throught all the attributes and add to the new sheet
+            for (int i = 0; i < atts.getLength(); i++) {
+                //examples
+                //Attribute: name:Sheet3
+                //Attribute: sheetId:3
+                //Attribute: state:hidden
+                if (atts.getQName(i).equals("name")) {
+                    individualSheet.setName(atts.getValue(i));
+                }
+                if (atts.getQName(i).equals("sheetId")) {
+                    individualSheet.setSheetId(atts.getValue(i));
+                }
+                if (atts.getQName(i).equals("state")) {
+                    String state = atts.getValue(i);
+                    if (!options.ignoreHiddenSheets()){
+                        state = "visible";
+                    }
+                    individualSheet.setState(state);
+                }
+            }
+        }
+    }
+
+    @Override
+    public void endElement(String uri, String localName, String qName) {
+
+        //onces finished reading the element, if end of sheet, add to array of work books sheets so can loop them later
+        //set this sheet to null as its not needed any more
+        if (qName.equals("sheet")) {
+            sheets.add(individualSheet);
+            individualSheet = null;
+        }
+
+    }
+
+    @Override
+    public void characters(char[] ch, int start, int length) {
+    }
+
+    @Override
+    public void ignorableWhitespace(char[] ch, int start, int length) {
+    }
+
+    @Override
+    public void processingInstruction(String target, String data) {
+    }
+
+    @Override
+    public void skippedEntity(String name) {
+    }
+
+}