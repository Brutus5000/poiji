--- conflicted
+++ resolved
@@ -1,11 +1,7 @@
 package com.poiji.deserialize;
 
 import com.poiji.bind.Poiji;
-<<<<<<< HEAD
-import com.poiji.deserialize.model.byname.Organisation;
-=======
 import com.poiji.deserialize.model.byname.OrganisationByName;
->>>>>>> c811a314
 import com.poiji.option.PoijiOptions;
 import org.junit.Test;
 
@@ -28,16 +24,10 @@
         emptyLineTest("src/test/resources/missing-row-1.xls");
     }
 
-<<<<<<< HEAD
     private void emptyLineTest(String excelFilePath) {
-        List<Organisation> organisations = Poiji.fromExcel(
-                new File(excelFilePath),
-                Organisation.class,
-=======
         List<OrganisationByName> organisations = Poiji.fromExcel(
                 new File("src/test/resources/missing-row-1.xlsx"),
                 OrganisationByName.class,
->>>>>>> c811a314
                 PoijiOptions.PoijiOptionsBuilder.settings()
                         .sheetName("Organisation")
                         .build()
@@ -58,16 +48,10 @@
         nullLineTest("src/test/resources/missing-row-2.xls");
     }
 
-<<<<<<< HEAD
     private void nullLineTest(String s) {
-        List<Organisation> organisations = Poiji.fromExcel(
-                new File(s),
-                Organisation.class,
-=======
         List<OrganisationByName> organisations = Poiji.fromExcel(
                 new File("src/test/resources/missing-row-2.xlsx"),
                 OrganisationByName.class,
->>>>>>> c811a314
                 PoijiOptions.PoijiOptionsBuilder.settings()
                         .sheetName("Organisation")
                         .build()
